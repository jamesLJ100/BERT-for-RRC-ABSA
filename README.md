# BERT Post-Training for Review Reading Comprehension and Aspect-based Sentiment Analysis
code for our NAACL 2019 paper "[BERT Post-Training for Review Reading Comprehension and Aspect-based Sentiment Analysis](https://www.aclweb.org/anthology/N19-1242.pdf)".

## News
<<<<<<< HEAD
[Instructions](transformers.md) on migrating to `transformers` from `pytorch-pretrained-bert`.  
=======
Preprocessing ABSA xmls organized into a separate [rep](https://github.com/howardhsu/ABSA_preprocessing).  
>>>>>>> 21de28b1
Want to have post-trained models for other domains in reviews ? checkout a [cross-domain review BERT](amazon_yelp.md) or download from [HERE](https://drive.google.com/file/d/1YbiI9W3acj4d9JbCbu_SmRjz_tNyShYV/view?usp=sharing).   
A conversational dataset of RRC can be found [here](https://github.com/howardhsu/RCRC).  
If you only care about ASC, a more formal code base can be found in a [similar rep](https://github.com/howardhsu/ASC_failure) focusing on ASC.
**feedbacks are welcomed for missing instructions **

## Problem to Solve
We focus on 3 review-based tasks: review reading comprehension (RRC), aspect extraction (AE) and aspect sentiment classification (ASC).

RRC: given a question ("how is the retina display ?") and a review ("The retina display is great.") find an answer span ("great") from that review;

AE: given a review sentence ("The retina display is great."), find aspects("retina display");

ASC: given an aspect ("retina display") and a review sentence ("The retina display is great."), detect the polarity of that aspect (positive).

## Environment

### Fine-tuning
The code is tested on Ubuntu 16.04 with Python 3.6.8(Anaconda), PyTorch 1.0.1 and [pytorch-pretrained-bert](https://github.com/huggingface/pytorch-pretrained-BERT) 0.4. (sorry for the extreme old version of this library, we will release a newer version in the first half of 2020.)
We suggest make an anaconda environment for all packages and uncomment environment setup in ```script/run_rrc.sh script/run_absa.sh script/pt.sh```.

### Post-training
The post-training code additionally use [apex](https://github.com/NVIDIA/apex) 0.1 to speed up training on FP16, which is compiled with PyTorch 1.0.1(py3.6_cuda10.0.130_cudnn7.4.2_2) and CUDA 10.0.130 on RTX 2080 Ti. It is possible to avoid use GPUs that do not support apex (e.g., 1080 Ti), but need to adjust the max sequence length and number of gradient accumulation but (although the result can be better). 

Fine-tuning code is tested without using apex 0.1 to ensure stability.

### Evaluation
Our evaluation wrapper code is written in ipython notebook ```eval/eval.ipynb```. 
But you are free to call the evaluation code of each task separately.
AE ```eval/evaluate_ae.py``` additionally needs Java JRE/JDK to be installed.

## Fine-tuning Setup

step1: make 2 folders for post-training and fine-tuning.
```
mkdir -p pt_model ; mkdir -p run
```
step2: place post-trained BERTs into ```pt_model/```. Our post-trained Laptop weights can be download [here](https://drive.google.com/file/d/1io-_zVW3sE6AbKgHZND4Snwh-wi32L4K/view?usp=sharing) and restaurant [here](https://drive.google.com/file/d/1TYk7zOoVEO8Isa6iP0cNtdDFAUlpnTyz/view?usp=sharing). You are free to download other BERT weights into this folder(e.g., bert-base, BERT-DK ([laptop](https://drive.google.com/file/d/1TRjvi9g3ex7FrS2ospUQvF58b11z0sw7/view?usp=sharing), [restaurant](https://drive.google.com/file/d/1nS8FsHB2d-s-ue5sDaWMnc5s2U1FlcMT/view?usp=sharing)) in our paper). Make sure to add an entry into ```src/modelconfig.py```.

step3: make 3 folders for 3 tasks: 

place fine-tuning data to each respective folder: ```rrc/, ae/, asc/```. A pre-processed data in json format is in `data/json_data.tar.gz`, or can be downloaded [here](https://drive.google.com/file/d/1NGH5bqzEx6aDlYJ7O3hepZF4i_p4iMR8/view?usp=sharing).

step4: fire a fine-tuning from a BERT weight, e.g.
```
cd script
bash run_rrc.sh rrc laptop_pt laptop pt_rrc 10 0
```
Here rrc is the task to run, laptop_pt is the post-trained weights for laptop, laptop is the domain, pt_rrc is the fine-tuned folder in ```run/```, 10 means run 10 times and 0 means use gpu-0.

similarly,
```
bash run_rrc.sh rrc rest_pt rest pt_rrc 10 0
bash run_absa.sh ae laptop_pt laptop pt_ae 10 0
bash run_absa.sh ae rest_pt rest pt_ae 10 0
bash run_absa.sh asc laptop_pt laptop pt_asc 10 0
bash run_absa.sh asc rest_pt rest pt_asc 10 0
```
step5: evaluation

RRC: download SQuAD 1.1 evaluation script ([e.g.](https://github.com/allenai/bi-att-flow/blob/master/squad/evaluate-v1.1.py) ) to ```eval/```.

AE: place official evaluation .jar files as ```eval/A.jar``` and ```eval/eval.jar```.
place testing xml files as (the step 4 of [this](https://github.com/howardhsu/DE-CNN) has a similar setup)
```
ae/official_data/Laptops_Test_Gold.xml
ae/official_data/Laptops_Test_Data_PhaseA.xml
ae/official_data/EN_REST_SB1_TEST.xml.gold
ae/official_data/EN_REST_SB1_TEST.xml.A
```
ASC: built-in as part of ```eval/eval.ipynb```

open ```result.ipynb``` and run as you wish

## Post-training Setup

Assume you are on the root folder of this repository.

step1: domain post-training data:

Download pre-processed data from [here](https://drive.google.com/file/d/1s_-OFh7qBWmzA9ths3mf7IYN1P2WrXMo/view?usp=sharing) and place it under the root folder.

Alternatively you can create your own data. For example for laptop, ```mkdir -p domain_corpus ; mkdir -p domain_corpus/laptop ; mkdir -p domain_corpus/raw```. Place newline separated reviews laptop.txt as ```domain_corpus/raw/laptop.txt```
The script in step3 will detect if your ```.npz``` is unavailable under domain_corpus/laptop then it will start to preprocess ```domain_corpus/raw/laptop.txt``` first.

step2: MRC post-training data:

Place and rename [SQuAD 1.1](https://rajpurkar.github.io/SQuAD-explorer/dataset/train-v1.1.json) (for consistency with other review-based tasks) as ```squad/train.json```.

step3: preprocessing and post-training

```
bash pt.sh laptop 5 70000 0
bash pt.sh rest 1 140000 0
```


## Citation
If you find this work useful, please cite as following.
```
@inproceedings{xu_bert2019,
    title = "BERT Post-Training for Review Reading Comprehension and Aspect-based Sentiment Analysis",
    author = "Xu, Hu and Liu, Bing and Shu, Lei and Yu, Philip S.",
    booktitle = "Proceedings of the 2019 Conference of the North American Chapter of the Association for Computational Linguistics",
    month = "jun",
    year = "2019",
}
```<|MERGE_RESOLUTION|>--- conflicted
+++ resolved
@@ -2,11 +2,8 @@
 code for our NAACL 2019 paper "[BERT Post-Training for Review Reading Comprehension and Aspect-based Sentiment Analysis](https://www.aclweb.org/anthology/N19-1242.pdf)".
 
 ## News
-<<<<<<< HEAD
 [Instructions](transformers.md) on migrating to `transformers` from `pytorch-pretrained-bert`.  
-=======
 Preprocessing ABSA xmls organized into a separate [rep](https://github.com/howardhsu/ABSA_preprocessing).  
->>>>>>> 21de28b1
 Want to have post-trained models for other domains in reviews ? checkout a [cross-domain review BERT](amazon_yelp.md) or download from [HERE](https://drive.google.com/file/d/1YbiI9W3acj4d9JbCbu_SmRjz_tNyShYV/view?usp=sharing).   
 A conversational dataset of RRC can be found [here](https://github.com/howardhsu/RCRC).  
 If you only care about ASC, a more formal code base can be found in a [similar rep](https://github.com/howardhsu/ASC_failure) focusing on ASC.
